--- conflicted
+++ resolved
@@ -110,33 +110,6 @@
     );
   }
 
-  function recoverAddressHelper(
-    address wallet,
-    uint256 privateKey,
-    address accountID,
-    address oldSigner,
-    address recoverySigner,
-    address newSigner
-  ) public {
-    uint256 expiryTimestamp = currentTimestamp + (3 days);
-    int64 currentTimestapInt64 = int64(int256(currentTimestamp));
-    int64 expiry = int64(int256(expiryTimestamp));
-    uint32 sigNonce = random();
-    bytes32 structHash = hashRecoverAddress(accountID, oldSigner, recoverySigner, newSigner, sigNonce);
-    Signature memory sig = getUserSig(wallet, privateKey, DOMAIN_HASH, structHash, expiry, sigNonce);
-    grvtExchange.recoverAddress(
-      currentTimestapInt64,
-      txNonce,
-      accountID,
-      oldSigner,
-      recoverySigner,
-      newSigner,
-      sigNonce,
-      sig
-    );
-  }
-
-<<<<<<< HEAD
   function createOrderHelper(address wallet, uint256 privateKey, Order memory order) public returns (Signature memory) {
     uint256 expiryTimestamp = block.timestamp + (3 days);
     int64 expiry = int64(int256(expiryTimestamp));
@@ -178,7 +151,34 @@
     );
 
     return order;
-=======
+  }
+
+  function recoverAddressHelper(
+    address wallet,
+    uint256 privateKey,
+    address accountID,
+    address oldSigner,
+    address recoverySigner,
+    address newSigner
+  ) public {
+    uint256 expiryTimestamp = currentTimestamp + (3 days);
+    int64 currentTimestapInt64 = int64(int256(currentTimestamp));
+    int64 expiry = int64(int256(expiryTimestamp));
+    uint32 sigNonce = random();
+    bytes32 structHash = hashRecoverAddress(accountID, oldSigner, recoverySigner, newSigner, sigNonce);
+    Signature memory sig = getUserSig(wallet, privateKey, DOMAIN_HASH, structHash, expiry, sigNonce);
+    grvtExchange.recoverAddress(
+      currentTimestapInt64,
+      txNonce,
+      accountID,
+      oldSigner,
+      recoverySigner,
+      newSigner,
+      sigNonce,
+      sig
+    );
+  }
+
   function addSubAccountSignerHelper(
     address wallet,
     uint256 privateKey,
@@ -193,6 +193,5 @@
     bytes32 structHash = hashAddSubAccountSigner(subAccID, signer, permissions, sigNonce);
     Signature memory sig = getUserSig(wallet, privateKey, DOMAIN_HASH, structHash, expiry, sigNonce);
     grvtExchange.addSubAccountSigner(currentTimestapInt64, txNonce, subAccID, signer, permissions, sig);
->>>>>>> 6d95e09f
   }
 }