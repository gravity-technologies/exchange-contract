--- conflicted
+++ resolved
@@ -307,7 +307,11 @@
   pre_trade_initial_margin: string
 }
 
-<<<<<<< HEAD
+export interface ExSubAccountUnderDeriskMargin {
+  sub_account_id: string
+  under_derisk_margin: boolean
+}
+
 export interface Expectation {
   name: string
   expect:
@@ -348,48 +352,6 @@
   | ExVaultStatus
   | ExVaultTotalLpTokenSupply
   | ExVaultLpInfo
-=======
-export interface ExSubAccountUnderDeriskMargin {
-  sub_account_id: string
-  under_derisk_margin: boolean
-}
-
-export interface Expectation {
-  name: string
-  expect:
-    | ExNumAccounts
-    | ExAccountSigners
-    | ExAccountMultiSigThreshold
-    | ExAccountWithdrawalAddresses
-    | ExSessionKeys
-    | ExConfig1D
-    | ExConfig2D
-    | ExConfigSchedule
-    | ExConfigScheduleAbsent
-    | ExSubAccountSigners
-    | ExSubAccountMarginType
-    | ExFundingIndex
-    | ExMarkPrice
-    | ExInterestRate
-    | ExFundingTimeDelta
-    | ExSubAccountValue
-    | ExSubAccountPosition
-    | ExSubAccountSpot
-    | ExSettlementPrice
-    | ExAccountRecoveryAddresses
-    | ExNotAccountRecoveryAddresses
-    | ExAccountSpot
-    | ExSimpleCrossMaintenanceMarginTiers
-    | ExSimpleCrossMaintenanceMarginTimelockEndTime
-    | ExSimpleCrossMaintenanceMarginTiersNoTimelock
-    | ExSubAccountMaintMargin
-    | ExOnboardedTransferAccount
-    | ExSubAccountSummaryOptional
-    | ExSubAccountSpotReal
-    | ExSubAccountPositionOptional
-    | ExNumSubAccountPositions
-    | ExInsuranceFundLoss
-    | ExTotalClientEquity
-    | ExSubAccountUnderDeriskMargin
->>>>>>> f491b890
+  | ExSubAccountUnderDeriskMargin
+
 }