--- conflicted
+++ resolved
@@ -48,14 +48,10 @@
     "TestSessionKey.json",
     // "TestSettlementPrice.json", // FAILING
     "TestSubAccount.json",
-<<<<<<< HEAD
     "TestSubAccountSigners.json",
     "TestDeposit.json",
     "TestTransfer.json",
     "TestWithdrawal.json",
-=======
-    // "TestSubAccountSigners.json", // FAILING
->>>>>>> 531a5c8c
   ]
   const testNames: string[] = [
     // "[NoFee, NoMargin] One Leg One Maker (Simple Buy and Close)",
