{
  "name": "grvtex",
  "version": "0.0.1",
  "description": "GRVT Exchange Smart Contract",
  "type": "commonjs",
  "author": "GRVT <engineers@grvt.io>",
  "license": "UNLICENSED",
  "directories": {
    "test": "test"
  },
  "scripts": {
    "lint": "solhint -f table contracts/**/*.sol --ignore-path .solhintignore",
    "lint:quiet": "solhint -q contracts/**/*.sol",
    "codegen:sol": "yarn build && node scripts/geneip712.js",
    "codegen:go": "yarn build && node scripts/gengoeip712.js",
    "compile": "hardhat compile",
    "test": "hardhat test --network hardhat",
    "forge": "forge test",
    "prettier:check": "prettier --check --plugin=prettier-plugin-solidity contracts/**/*.sol",
    "prettier:sol": "prettier --write --plugin=prettier-plugin-solidity contracts/**/*.sol",
    "prettier": "prettier --write ./**/*.ts",
    "build": "npx tsc scripts/codegen.ts --downlevelIteration --declaration",
    "sizer": "forge build --sizes",
    "deploy": "hardhat deploy-zksync --script deploy.ts",
    "deploy:upgradable": "hardhat deploy-zksync --script deployupgradable.ts",
    "deploy:upgrade": "hardhat deploy-zksync --script upgrade.ts",
    "interact": "hardhat deploy-zksync --script interact.ts",
    "execute": "hardhat deploy-zksync --script",
    "clean": "hardhat clean",
<<<<<<< HEAD
    "draw": "surya inheritance -i contracts/exchange/GRVTExchange.sol | dot -Tpng > GRVTExchange.png",
    "dependencies": "surya dependencies -i GRVTExchange contracts/exchange/GRVTExchange.sol"
=======
    "draw": "surya inheritance -i contracts/exchange/GRVTExchange.sol | dot -Tpng > GRVTExchange.png"
>>>>>>> 650391fe
  },
  "devDependencies": {
    "@matterlabs/hardhat-zksync-upgradable": "^1.2.1",
    "@nomicfoundation/hardhat-verify": "^2.0.0",
    "@openzeppelin/contracts": "^4.9.5",
    "@openzeppelin/contracts-upgradeable": "^4.9.5", 
    "@matterlabs/hardhat-zksync-chai-matchers": "^1.2.1",
    "@matterlabs/hardhat-zksync-deploy": "^1.1.2",
    "@matterlabs/hardhat-zksync-node": "^1.0.1",
    "@matterlabs/hardhat-zksync-solc": "^1.0.6",
    "@matterlabs/hardhat-zksync-verify": "^1.2.2",
    "@matterlabs/zksync-contracts": "^0.6.1",
    "@metamask/eth-sig-util": "^7.0.1",
    "@nomicfoundation/hardhat-chai-matchers": "^2.0.3",
    "@nomicfoundation/hardhat-ethers": "^3.0.5",
    "@nomiclabs/hardhat-etherscan": "^3.1.8",
    "@typechain/ethers-v6": "^0.5.1",
    "@typechain/hardhat": "^9.1.0",
    "@types/chai": "^4.3.11",
    "@types/mocha": "^10.0.6",
    "chai": "^4.3.10",
    "dotenv": "^16.3.1",
    "ethers": "^6.10.0",
    "hardhat": "^2.19.4",
    "hardhat-gas-reporter": "^1.0.9",
    "hardhat-preprocessor": "^0.1.5",
    "keymirror": "^0.1.1",
    "mocha": "^10.2.0",
    "prettier": "^3.2.4",
    "prettier-plugin-solidity": "^1.3.1",
    "signtypeddata-v5": "^5.0.1",
    "solhint": "^4.1.1",
    "solidity-coverage": "^0.8.5",
    "ts-node": "^10.9.2",
    "typechain": "^8.3.2",
    "typescript": "^5.3.3",
    "zksync-ethers": "^6.0.0"
  }
}<|MERGE_RESOLUTION|>--- conflicted
+++ resolved
@@ -27,12 +27,9 @@
     "interact": "hardhat deploy-zksync --script interact.ts",
     "execute": "hardhat deploy-zksync --script",
     "clean": "hardhat clean",
-<<<<<<< HEAD
     "draw": "surya inheritance -i contracts/exchange/GRVTExchange.sol | dot -Tpng > GRVTExchange.png",
-    "dependencies": "surya dependencies -i GRVTExchange contracts/exchange/GRVTExchange.sol"
-=======
+    "dependencies": "surya dependencies -i GRVTExchange contracts/exchange/GRVTExchange.sol",
     "draw": "surya inheritance -i contracts/exchange/GRVTExchange.sol | dot -Tpng > GRVTExchange.png"
->>>>>>> 650391fe
   },
   "devDependencies": {
     "@matterlabs/hardhat-zksync-upgradable": "^1.2.1",
