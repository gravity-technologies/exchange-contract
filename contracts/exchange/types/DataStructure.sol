--- conflicted
+++ resolved
@@ -114,15 +114,12 @@
   int64 timestamp;
   // Latest Transaction ID
   uint64 lastTxID;
-<<<<<<< HEAD
   // Stores the maintenance margin tiers for simple cross margin on a per KUQ(kind, underlying, quote) basis
   mapping(bytes32 => MarginTiersBI) simpleCrossMaintenanceMarginTiers;
   // Stores the timelock end time for the simple cross margin tiers on a per KUQ(kind, underlying, quote) basis
   mapping(bytes32 => int64) simpleCrossMaintenanceMarginTimelockEndTime;
-=======
   // Temporary storage for trade validation. This should always be cleared after each trade
   mapping(bytes32 => TmpLegData) _tmpTakerLegs;
->>>>>>> e72b9feb
   // This empty reserved space is put in place to allow future versions to add new
   // variables without shifting down storage in the inheritance chain.
   // See https://docs.openzeppelin.com/contracts/4.x/upgradeable#storage_gaps
