--- conflicted
+++ resolved
@@ -236,7 +236,11 @@
   mapping(bytes => uint256) positionIndex;
   // Signers who are authorized to trade on this sub account
   mapping(address => uint64) signers;
-<<<<<<< HEAD
+  // The deriskToMaintenanceMarginRatio for this sub account
+  uint32 deriskToMaintenanceMarginRatio;
+  // If we have multiple derisk orders that are executed in a short period of time, only the first order will be subjected to derisking margin validation.
+  // The rest will be executed as long as they are within the derisking window (by default 1 minute)
+  int64 lastDeriskTimestamp;
   bool isVault;
   VaultInfo vaultInfo;
   uint256[49] __gap;
@@ -263,14 +267,6 @@
   ACTIVE,
   DELISTED,
   CLOSED
-=======
-  // The deriskToMaintenanceMarginRatio for this sub account
-  uint32 deriskToMaintenanceMarginRatio;
-  // If we have multiple derisk orders that are executed in a short period of time, only the first order will be subjected to derisking margin validation.
-  // The rest will be executed as long as they are within the derisking window (by default 1 minute)
-  int64 lastDeriskTimestamp;
-  uint256[49] __gap;
->>>>>>> f491b890
 }
 
 // A ScheduleConfig() call will add a new timelock entry to the state (for the config identifier).
