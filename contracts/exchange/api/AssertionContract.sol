--- conflicted
+++ resolved
@@ -278,29 +278,6 @@
     _assertSubAccounts(subAccounts);
   }
 
-<<<<<<< HEAD
-=======
-  struct PositionAssertion {
-    bytes32 assetID;
-    int64 balance;
-    int64 fundingIndex;
-  }
-  struct SpotAssertion {
-    Currency currency;
-    int64 balance;
-  }
-  struct SubAccountAssertion {
-    uint64 subAccountID;
-    int64 fundingTimestamp;
-    PositionAssertion[] positions;
-    SpotAssertion[] spots;
-    int64 lastDeriskTimestamp;
-  }
-  struct TradeAssertion {
-    SubAccountAssertion[] subAccounts;
-  }
-
->>>>>>> f491b890
   // Assertion for Trade Contract
   function assertTradeDeriv(TradeAssertion calldata tradeAssertion) external view {
     _assertSubAccounts(tradeAssertion.subAccounts);
@@ -428,7 +405,6 @@
     );
   }
 
-<<<<<<< HEAD
   // Helper functions for vault assertions
   function _assertVaultLp(
     SubAccount storage vaultSub,
@@ -618,7 +594,7 @@
       _assertVaultLp(vaultSub, feeAccountAssertion, "ex vaultFeeTickFeeAccount");
     }
   }
-=======
+
   function assertSetDeriskToMaintenanceMarginRatio(
     uint64 subAccountID,
     uint32 expectedDeriskToMaintenanceMarginRatio
@@ -628,5 +604,4 @@
       "ex setDeriskRatio"
     );
   }
->>>>>>> f491b890
 }