// SPDX-License-Identifier: UNLICENSED
pragma solidity ^0.8.20;

import "./BaseContract.sol";
import "./ConfigContract.sol";
import "./signature/generated/OracleSig.sol";
import "../types/DataStructure.sol";
import "../util/Asset.sol";
import "../util/BIMath.sol";

contract OracleContract is ConfigContract {
  using BIMath for BI;

  int64 private constant ONE_MINUTE_NANOS = 60_000_000_000; // 1 minute in nanos

  /// @dev The maximum signature expiry time for price ticks. Any signature with a longer expiry time will be rejected
  int64 private constant MAX_PRICE_TICK_SIG_EXPIRY = ONE_MINUTE_NANOS;

  /// @dev set the system timestamp and last transactionID.
  /// Require timestamp and the transactionID to increase
  /// This is in contrast to _setSequence in BaseContract, where the transactionID to be in sequence without any gap
  /// This is because a mark price tick can be skipped if superceded before being used.
  function _setSequenceMarkPriceTick(int64 timestamp, uint64 txID) private {
    require(timestamp >= state.timestamp, "invalid timestamp");
    require(txID > state.lastTxID, "invalid txID");
    state.timestamp = timestamp;
    state.lastTxID = txID;
  }

  /// @dev Update the oracle mark prices for spot, futures, and options
  ///
  /// @param timestamp the timestamp of the price tick
  /// @param txID the transaction ID of the price tick
  /// @param prices the prices of the assets
  /// @param sig the signature of the price tick
<<<<<<< HEAD
  function markPriceTick(
    int64 timestamp,
    uint64 txID,
    PriceEntry[] calldata prices,
    Signature calldata sig
  ) external onlyTxOriginRole(CHAIN_SUBMITTER_ROLE) {
    _setSequence(timestamp, txID);
=======
  function markPriceTick(int64 timestamp, uint64 txID, PriceEntry[] calldata prices, Signature calldata sig) external {
    _setSequenceMarkPriceTick(timestamp, txID);
>>>>>>> 85d65b71

    // ---------- Signature Verification -----------
    bytes32 hash = hashOraclePrice(sig.expiration, prices);
    _verifyPriceUpdateSig(timestamp, hash, sig);
    // ------- End of Signature Verification -------

    mapping(bytes32 => uint64) storage marks = state.prices.mark;
    uint len = prices.length;

    for (uint i; i < len; ++i) {
      bytes32 assetID = prices[i].assetID;
      Kind kind = assetGetKind(assetID);

      // Only spot, futures, and options are allowed to have mark prices
      require(uint(kind) > 0 && uint(kind) < 6, "wrong kind");

      // Non-Spot assets must be quoted in USD
      require(kind == Kind.SPOT || assetGetQuote(assetID) == Currency.USD, "spot price must be quoted in USD");

      // If instrument has expired, mark price should not be updated
      int64 expiry = assetGetExpiration(assetID);
      require(expiry == 0 || expiry >= timestamp, "invalid expiry");

      marks[assetID] = SafeCast.toUint64(SafeCast.toUint256(prices[i].value));
    }
  }

  /// @dev Update the settlement prices
  ///
  /// @param timestamp the timestamp of the price tick
  /// @param txID the transaction ID of the price tick
  /// @param prices the settlement prices
  function settlementPriceTick(
    int64 timestamp,
    uint64 txID,
    SettlementTick[] calldata prices
  ) external onlyTxOriginRole(CHAIN_SUBMITTER_ROLE) {
    revert("not supported");
    _setSequence(timestamp, txID);
    mapping(bytes32 => SettlementPriceEntry) storage settlements = state.prices.settlement;
    uint len = prices.length;
    for (uint i; i < len; ++i) {
      SettlementTick calldata entry = prices[i];
      bytes32 assetID = bytes32(uint(entry.assetID));
      // Asset kind must be settlement and quoted in USD
      require(
        assetGetKind(assetID) == Kind.SETTLEMENT && assetGetQuote(assetID) == Currency.USD,
        "must be settlement kind in USD"
      );
      // Only instruments with expiry can have settlement price
      // If instrument has not expired, settlement price should not be updated
      int64 expiry = assetGetExpiration(assetID);
      require(expiry > 0 && expiry <= timestamp, "invalid settlement expiry");
      // IMPT: This is an extremely important check to prevent settlement price from being updated
      // Given that we do lazy settlement, we need to ensure that the settlement price is not updated
      // Otherwise, we can end up in scenarios where everyone's settlements don't check out.
      uint64 newPrice = SafeCast.toUint64(SafeCast.toUint256(entry.value));
      SettlementPriceEntry storage oldSettlementPrice = settlements[assetID];
      require(!oldSettlementPrice.isSet || newPrice == oldSettlementPrice.value, "settlemente price changed");
      require(entry.isFinal, "settlement price not final");
      // Update the settlement price
      settlements[assetID] = SettlementPriceEntry(true, newPrice);
      // ---------- Signature Verification -----------
      bytes32 hash = hashSettlementTick(entry.signature.expiration, entry);
      _verifyPriceUpdateSig(timestamp, hash, entry.signature);
      // ------- End of Signature Verification -------
    }
  }

  /// @dev Update the funding prices for perpetuals
  ///
  /// @param timestamp the timestamp of the price tick
  /// @param txID the transaction ID of the price tick
  /// @param prices the funding tick values
  /// @param sig the signature of the price tick
  function fundingPriceTick(
    int64 timestamp,
    uint64 txID,
    PriceEntry[] calldata prices,
    Signature calldata sig
  ) external onlyTxOriginRole(CHAIN_SUBMITTER_ROLE) {
    _setSequence(timestamp, txID);

    // ---------- Signature Verification -----------
    bytes32 hash = hashOraclePrice(sig.expiration, prices);
    _verifyFundingTickSig(timestamp, hash, sig);
    // ------- End of Signature Verification -------

    mapping(bytes32 => int64) storage fundings = state.prices.fundingIndex;
    uint len = prices.length;
    for (uint i; i < len; ++i) {
      bytes32 assetID = prices[i].assetID;
      // Verify
      require(assetGetKind(assetID) == Kind.PERPS && assetGetQuote(assetID) != Currency.USD, "wrong kind or quote");

      // Funding rate must be within the configured range
      // IMPT: This is important to prevent large funding rates from coming in, and quickly manipulating the funding index
      bytes32 subKey = bytes32(uint(assetGetUnderlying(assetID)));
      (int64 fundingHigh, bool highFound) = _getCentibeepConfig2D(ConfigID.FUNDING_RATE_HIGH, subKey);
      require(highFound, "fundingHigh not found");
      (int64 fundingLow, bool lowFound) = _getCentibeepConfig2D(ConfigID.FUNDING_RATE_LOW, subKey);
      require(lowFound, "fundingLow not found");
      int64 newFunding = SafeCast.toInt64(prices[i].value);
      require(newFunding >= fundingLow && newFunding <= fundingHigh, "funding index out of range");

      // Update
      // DO NOT USE MARK PRICE FROM FUNDING TICK, SINCE THAT IS MORE EASY TO MANIPULATE
      PriceEntry calldata entry = prices[i];
      BI memory markPrice = _requireAssetPriceBI(entry.assetID);
      // Funding (10 & 11.1): Computing the new funding index (a way to do lazy funding payments on-demand)
      int64 delta = markPrice.mul(BI(entry.value, CENTIBEEP_DECIMALS)).div(BI(TIME_FACTOR, 0)).toInt64(PRICE_DECIMALS);
      fundings[entry.assetID] += delta;
    }
    state.prices.fundingTime = sig.expiration;
  }

  /// @dev Update the interest rates
  ///
  /// @param timestamp the timestamp of the price tick
  /// @param txID the transaction ID of the price tick
  /// @param rates the interest rate values
  /// @param sig the signature of the price tick
  function interestRateTick(
    int64 timestamp,
    uint64 txID,
    PriceEntry[] calldata rates,
    Signature calldata sig
  ) external onlyTxOriginRole(CHAIN_SUBMITTER_ROLE) {
    revert("not supported");
    _setSequence(timestamp, txID);

    // ---------- Signature Verification -----------
    bytes32 hash = hashOraclePrice(sig.expiration, rates);
    _verifyPriceUpdateSig(timestamp, hash, sig);
    // ------- End of Signature Verification -------

    mapping(bytes32 => int32) storage interest = state.prices.interest;
    uint len = rates.length;
    for (uint i; i < len; ++i) {
      bytes32 assetID = rates[i].assetID;

      // Asset kind must be rate and quoted in USD
      require(assetGetKind(assetID) == Kind.RATE && assetGetQuote(assetID) == Currency.USD, "wrong kind or quote");

      // If instrument has expired, interest rate should not be updated
      int64 expiry = assetGetExpiration(assetID);
      require(expiry == 0 || expiry >= timestamp, ERR_INVALID_PRICE_UPDATE);

      interest[rates[i].assetID] = SafeCast.toInt32(rates[i].value);
    }
  }

  function _verifyPriceUpdateSig(int64 timestamp, bytes32 hash, Signature calldata sig) internal {
    require(_getBoolConfig2D(ConfigID.ORACLE_ADDRESS, _addressToConfig(sig.signer)), "signer is not oracle");

    require(
      sig.expiration >= timestamp - MAX_PRICE_TICK_SIG_EXPIRY && sig.expiration <= timestamp,
      "price tick expired"
    );

    // Prevent replay
    require(!state.replay.executed[hash], "replayed payload");
    _requireValidNoExipry(hash, sig);
    state.replay.executed[hash] = true;
  }

  function _verifyFundingTickSig(int64 timestamp, bytes32 hash, Signature calldata sig) internal {
    // IMPT: This is important to prevent funding ticks from coming in at quick succession to manipulate funding index
    require(sig.expiration >= state.prices.fundingTime + ONE_MINUTE_NANOS, "funding reate less than 1 minute apart");

    require(_getBoolConfig2D(ConfigID.MARKET_DATA_ADDRESS, _addressToConfig(sig.signer)), "signer is not market data");

    require(
      sig.expiration >= timestamp - MAX_PRICE_TICK_SIG_EXPIRY && sig.expiration <= timestamp,
      "signature expired"
    );

    // Prevent replay
    require(!state.replay.executed[hash], "replayed payload");
    _requireValidNoExipry(hash, sig);
    state.replay.executed[hash] = true;
  }
}<|MERGE_RESOLUTION|>--- conflicted
+++ resolved
@@ -33,18 +33,13 @@
   /// @param txID the transaction ID of the price tick
   /// @param prices the prices of the assets
   /// @param sig the signature of the price tick
-<<<<<<< HEAD
   function markPriceTick(
     int64 timestamp,
     uint64 txID,
     PriceEntry[] calldata prices,
     Signature calldata sig
   ) external onlyTxOriginRole(CHAIN_SUBMITTER_ROLE) {
-    _setSequence(timestamp, txID);
-=======
-  function markPriceTick(int64 timestamp, uint64 txID, PriceEntry[] calldata prices, Signature calldata sig) external {
     _setSequenceMarkPriceTick(timestamp, txID);
->>>>>>> 85d65b71
 
     // ---------- Signature Verification -----------
     bytes32 hash = hashOraclePrice(sig.expiration, prices);
