--- conflicted
+++ resolved
@@ -17,16 +17,10 @@
 // The bit mask for the least significant 32 bits
 uint256 constant LSB_32_MASK = 0xFFFFFFFF;
 
-// The bit mask for the least significant 24 bits, used for Kind, Underlying, Quote encoding in determining the insurance fund subaccount ID
-
-<<<<<<< HEAD
-contract RiskCheck is BaseContract, MarginConfigContract {
-=======
 // Only support BTC, ETH for now
 uint constant NUM_SUPPORTED_UNDERLYINGS = 2;
 
-contract RiskCheck is BaseContract, ConfigContract {
->>>>>>> dad44cc8
+contract RiskCheck is BaseContract, MarginConfigContract {
   using BIMath for BI;
 
   error InvalidTotalValue(uint64 subAccountID, int256 value);
@@ -88,58 +82,6 @@
   }
 
   /**
-<<<<<<< HEAD
-=======
-   * @dev Returns the maintenance margin config for all currency
-   * @return The maintenance margin config for all currency, indexed by (currency_enum_value - ETH_enum_value)
-   */
-  function _getAllMaintenanceMarginConfig()
-    private
-    view
-    returns (MaintenanceMarginConfig[MAX_M_MARGIN_TIERS][] memory)
-  {
-    MaintenanceMarginConfig[MAX_M_MARGIN_TIERS][] memory configs = new MaintenanceMarginConfig[MAX_M_MARGIN_TIERS][](
-      NUM_SUPPORTED_UNDERLYINGS
-    );
-    // Add the maintenance margin config for each currency
-    configs[0] = _getMaintenanceMarginConfigByCurrency(Currency.ETH);
-    configs[1] = _getMaintenanceMarginConfigByCurrency(Currency.BTC);
-    return configs;
-  }
-
-  /**
-   * @dev Returns the maintenance margin config for a given currency
-   * Each maintenance margin tier config value is stored as a bytes32 value
-   * The encoding of that value is as follows, where size and ratio are fixed point numbers with 4 decimals:
-   * +-------------------------------+
-   * |    Size    |       Ratio      |
-   * |  (32 bits) |      (32 bits)   |
-   * +--------------------------------+
-   *
-   * @param currency The currency to get the maintenance margin config for
-   * @return The maintenance margin config for the currency
-   */
-  function _getMaintenanceMarginConfigByCurrency(
-    Currency currency
-  ) private view returns (MaintenanceMarginConfig[MAX_M_MARGIN_TIERS] memory) {
-    bytes32 currencyConfig = _currencyToConfig(currency);
-    MaintenanceMarginConfig[MAX_M_MARGIN_TIERS] memory configs;
-    uint hi = uint(ConfigID.SIMPLE_CROSS_MAINTENANCE_MARGIN_TIER_12);
-    uint lo = uint(ConfigID.SIMPLE_CROSS_MAINTENANCE_MARGIN_TIER_01);
-    for (uint i = lo; i <= hi; i++) {
-      (bytes32 mmBytes32, bool found) = _getByte32Config2D(ConfigID(i), currencyConfig);
-      if (!found) {
-        break;
-      }
-      uint256 mm = uint256(mmBytes32);
-      configs[i - lo].size = BI(int256(uint256((mm >> 224) & LSB_32_MASK)), 4);
-      configs[i - lo].ratio = BI(int256(uint256((mm >> 160) & LSB_32_MASK)), 4);
-    }
-    return configs;
-  }
-
-  /**
->>>>>>> dad44cc8
    * @dev Check the current subaccount margin level. If the subaccount is below the maintenance margin,
    * it is liquidatable.
    * @param subAccount The subaccount to check.
@@ -156,35 +98,6 @@
   }
 
   /**
-<<<<<<< HEAD
-=======
-   * @dev Find the maintenance margin ratio for a given position size. The maintenance margin ratio is a sorted array according to the position size.
-   * To find the maintenance margin ratio, we iterate through the maintenance margin tiers and find the first tier where the size is greater than or equal to the tier size.
-   * @param size The position size.
-   * @param configs The maintenance margin configurations.
-   * @return The maintenance margin ratio, in BI format.
-   */
-  function _getMaintenanceMarginRatio(
-    BI memory size,
-    MaintenanceMarginConfig[MAX_M_MARGIN_TIERS][] memory configs,
-    Currency underlying
-  ) private pure returns (BI memory) {
-    require(underlying == Currency.ETH || underlying == Currency.BTC, ERR_NOT_SUPPORTED);
-    uint configIdx = underlying == Currency.ETH ? 0 : 1;
-    MaintenanceMarginConfig[MAX_M_MARGIN_TIERS] memory tiers = configs[configIdx];
-
-    uint tierIdx = tiers.length - 1;
-    for (uint i = 0; i < tiers.length; i++) {
-      if (size.cmp(tiers[i].size) < 0) {
-        tierIdx = i;
-        break;
-      }
-    }
-    return tiers[tierIdx].ratio;
-  }
-
-  /**
->>>>>>> dad44cc8
    * @dev Returns the maintenance margin for a subaccount.
    * @param subAccount The subaccount to check.
    * @return The maintenance margin.
@@ -197,25 +110,14 @@
     uint numPerps = keys.length;
     for (uint i = 0; i < numPerps; i++) {
       bytes32 id = keys[i];
-<<<<<<< HEAD
-=======
-      Currency underlying = assetGetUnderlying(id);
->>>>>>> dad44cc8
       int64 size = values[id].balance;
       if (size < 0) {
         size = -size;
       }
-<<<<<<< HEAD
       bytes32 kuq = assetGetKUQ(id);
       ListMarginTiersBI memory mt = state.simpleCrossMaintenanceMarginTiers[kuq];
       BI memory sizeBI = BI(int256(size), _getBalanceDecimal(assetGetUnderlying(id)));
-      BI memory charge = _calculateSimpleCrossMaintenanceMargin(mt, sizeBI);
-=======
-      BI memory sizeBI = BI(int256(size), _getBalanceDecimal(underlying));
-      BI memory ratio = _getMaintenanceMarginRatio(sizeBI, mmConfigs, underlying);
-      // The charge for a perpetual positions = (Size) * (Mark Price) * (Maintenance Ratio)
-      BI memory charge = ratio.mul(_requireMarkPriceBI(id)).mul(sizeBI);
->>>>>>> dad44cc8
+      BI memory charge = _calculateSimpleCrossMMSize(mt, sizeBI).mul(_requireMarkPriceBI(id))
       totalCharge = totalCharge.add(charge);
     }
 
