pragma solidity ^0.8.20;

import "./BaseContract.sol";
import "./MarginConfigContract.sol";
import "../types/DataStructure.sol";
import "../util/Asset.sol";
import "../util/BIMath.sol";

// The maximum number of maintenance margin tiers
uint256 constant MAX_M_MARGIN_TIERS = 12;

contract RiskCheck is BaseContract, MarginConfigContract {
  using BIMath for BI;

<<<<<<< HEAD
  error InvalidTotalValue(uint64 subAccountID, int256 value);

  function _getSocializedLossHaircutAmount(address fromAccID, int64 withdrawAmount) internal view returns (uint64) {
=======
  function _getSocializedLossHaircutAmount(int64 withdrawAmount) internal view returns (uint64) {
>>>>>>> 51ce7ad0
    int64 insuranceFundLossAmountUSDT = _getInsuranceFundLossAmountUSDT();
    if (insuranceFundLossAmountUSDT == 0) {
      return 0;
    }

    // non-user accounts are not subject to socialized loss
    if (!_isUserAccount(fromAccID)) {
      return 0;
    }

    int64 totalClientValueUSDT = _getTotalClientValueUSDT();
    int haircutAmount = (int(withdrawAmount) * int(insuranceFundLossAmountUSDT)) / int(totalClientValueUSDT);
    return SafeCast.toUint64(SafeCast.toUint256(haircutAmount));
  }

  function _getTotalClientValueUSDT() internal view returns (int64) {
    BI memory totalSpotBalancesUSDTValueBI = _getBalanceValueInQuoteCurrencyBI(state.totalSpotBalances, Currency.USDT);
    int64 totalSpotBalancesUSDTValue = totalSpotBalancesUSDTValueBI.toInt64(_getBalanceDecimal(Currency.USDT));
    return totalSpotBalancesUSDTValue - _getTotalInternalValueUSDT() - _getTotalBridgingPartnerValueUSDT();
  }

  function _getTotalBridgingPartnerValueUSDT() internal view returns (int64) {
    uint dec = _getBalanceDecimal(Currency.USDT);
    BI memory totalValueBI = BI(0, dec);

    for (uint i = 0; i < state.bridgingPartners.length; i++) {
      Account storage account = _requireAccount(state.bridgingPartners[i]);
      totalValueBI = totalValueBI.add(_getTotalAccountValueUSDT(account));
    }
    return totalValueBI.toInt64(dec);
  }

  function _getTotalInternalValueUSDT() internal view returns (int64) {
    uint dec = _getBalanceDecimal(Currency.USDT);
    BI memory totalValueBI = BI(0, dec);

    address[] memory internalAccountAddresses = _getAllInternalFundingAccounts();
    for (uint i = 0; i < internalAccountAddresses.length; i++) {
      if (internalAccountAddresses[i] == address(0)) {
        break;
      }
      Account storage account = _requireAccount(internalAccountAddresses[i]);
      totalValueBI = totalValueBI.add(_getTotalAccountValueUSDT(account));
    }

    return totalValueBI.toInt64(dec);
  }

  function _getAllInternalFundingAccounts() internal view returns (address[] memory) {
    address[] memory accounts = new address[](2);

    (SubAccount storage insuranceFund, bool isInsuranceFundSet) = _getInsuranceFundSubAccount();
    if (isInsuranceFundSet) {
      _addUniqueAddress(accounts, insuranceFund.accountID);
    }

    (SubAccount storage feeSubAcc, bool isFeeSubAccIdSet) = _getAdminFeeSubAccount();
    if (isFeeSubAccIdSet) {
      _addUniqueAddress(accounts, feeSubAcc.accountID);
    }

    return accounts;
  }

  function _addUniqueAddress(address[] memory addresses, address newAddress) private pure {
    if (newAddress == address(0)) revert("Invalid address");

    for (uint256 i = 0; i < addresses.length; i++) {
      if (addresses[i] == address(0)) {
        addresses[i] = newAddress;
        return;
      }
      if (addresses[i] == newAddress) return;
    }

    revert("mem array is full");
  }

  function _getInsuranceFundLossAmountUSDT() internal view returns (int64) {
    uint dec = _getBalanceDecimal(Currency.USDT);

    (SubAccount storage insuranceFund, bool isInsuranceFundSet) = _getInsuranceFundSubAccount();
    if (isInsuranceFundSet) {
      int64 insuranceFundValue = _getSubAccountValueInQuote(insuranceFund).toInt64(dec);
      BI memory insuranceFundValueInQuoteBI = _getSubAccountValueInQuote(insuranceFund);
      if (insuranceFundValueInQuoteBI.isNegative()) {
        BI memory insuranceFundValueInUSDT = _convertCurrency(
          insuranceFundValueInQuoteBI,
          insuranceFund.quoteCurrency,
          Currency.USDT
        );
        return -insuranceFundValueInUSDT.toInt64(dec);
      }
    }
    return 0;
  }

  function _requireValidMargin(SubAccount storage sub, bool isLiquidation, bool beforeTrade) internal view {
    (uint64 liquidationSubID, bool liquidationSubConfigured) = _getUintConfig(ConfigID.INSURANCE_FUND_SUB_ACCOUNT_ID);

    // Insurance Fund can Trade when under MM, and in Negative Equity
    if (liquidationSubConfigured && sub.id == liquidationSubID) {
      return;
    }

    if (isLiquidation && beforeTrade) {
      require(!isAboveMaintenanceMargin(sub), "subaccount liquidated is above maintenance margin");
    } else if (!isLiquidation && !beforeTrade) {
      require(isAboveMaintenanceMargin(sub), "subaccount is below maintenance margin");
    }
  }

  /**
   * @dev Check the current subaccount margin level. If the subaccount is below the maintenance margin,
   * it is liquidatable.
   * @param subAccount The subaccount to check.
   * @return True if the subaccount is below the maintenance margin, false otherwise.
   */
  function isAboveMaintenanceMargin(SubAccount storage subAccount) internal view returns (bool) {
    require(subAccount.marginType == MarginType.SIMPLE_CROSS_MARGIN, "invalid margin type");
    uint usdDecimals = _getBalanceDecimal(Currency.USD);

    int64 subAccountValue = _getSubAccountValueInQuote(subAccount).toInt64(usdDecimals);
    uint64 maintenanceMargin = _getMaintenanceMargin(subAccount);

    return subAccountValue >= 0 && uint64(subAccountValue) >= maintenanceMargin;
  }

  function _getMaintenanceMargin(SubAccount storage subAccount) internal view returns (uint64) {
    BI memory mmBI = _getSimpleCrossMMUsd(subAccount);
    BI memory settleIndexPrice = _getSpotPriceBI(subAccount.quoteCurrency);

    uint64 qDec = _getBalanceDecimal(subAccount.quoteCurrency);
    return mmBI.div(settleIndexPrice).toUint64(qDec);
  }

  /**
   * @dev Returns the maintenance margin for a subaccount.
   * @param subAccount The subaccount to check.
   * @return The maintenance margin.
   */
  function _getSimpleCrossMMUsd(SubAccount storage subAccount) internal view returns (BI memory) {
    BI memory totalCharge = BIMath.zero();

    bytes32[] storage keys = subAccount.perps.keys;
    mapping(bytes32 => Position) storage values = subAccount.perps.values;
    uint numPerps = keys.length;
    for (uint i = 0; i < numPerps; i++) {
      bytes32 asset = keys[i];
      totalCharge = totalCharge.add(_getSimpleCrossFuturesMMUsd(asset, values[asset]));
    }

    return totalCharge;
  }

  function _getSimpleCrossFuturesMMUsd(bytes32 asset, Position storage position) internal view returns (BI memory) {
    BI memory markPrice = _requireAssetPriceBI(asset);

    int64 size = position.balance;
    if (size < 0) {
      size = -size;
    }
    BI memory sizeBI = BI(size, _getBalanceDecimal(assetGetUnderlying(asset)));

    bytes32 kuq = assetGetKUQ(asset);
    ListMarginTiersBI memory mt = _getListMarginTiersBIFromStorage(kuq);

    BI memory mm = _getPositionMM(mt, sizeBI, markPrice);
    BI memory qPrice = _getSpotPriceBI(assetGetQuote(asset));

    return mm.mul(qPrice);
  }
}<|MERGE_RESOLUTION|>--- conflicted
+++ resolved
@@ -12,13 +12,7 @@
 contract RiskCheck is BaseContract, MarginConfigContract {
   using BIMath for BI;
 
-<<<<<<< HEAD
-  error InvalidTotalValue(uint64 subAccountID, int256 value);
-
   function _getSocializedLossHaircutAmount(address fromAccID, int64 withdrawAmount) internal view returns (uint64) {
-=======
-  function _getSocializedLossHaircutAmount(int64 withdrawAmount) internal view returns (uint64) {
->>>>>>> 51ce7ad0
     int64 insuranceFundLossAmountUSDT = _getInsuranceFundLossAmountUSDT();
     if (insuranceFundLossAmountUSDT == 0) {
       return 0;
