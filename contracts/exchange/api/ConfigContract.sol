--- conflicted
+++ resolved
@@ -387,14 +387,9 @@
 
     if (newVal < oldVal) {
       for (uint i; i < rulesLen; ++i)
-<<<<<<< HEAD
-        if (uint64(oldVal - newVal) <= rules[i].deltaNegative) return rules[i].lockDuration;
-    } else {
-=======
         if (SafeCast.toUint64(SafeCast.toUint256(int(oldVal - newVal))) <= rules[i].deltaNegative)
           return rules[i].lockDuration;
-    } else if (newVal > oldVal) {
->>>>>>> 43bc939e
+    } else {
       for (uint i; i < rulesLen; ++i)
         if (SafeCast.toUint64(SafeCast.toUint256(int(newVal - oldVal))) <= rules[i].deltaPositive)
           return rules[i].lockDuration;
