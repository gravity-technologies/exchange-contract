// SPDX-License-Identifier: UNLICENSED
pragma solidity ^0.8.20;

import "./BaseContract.sol";
import "../types/DataStructure.sol";
import "./signature/generated/ConfigSig.sol";
import {ConfigID, ConfigTimelockRule as Rule} from "../types/DataStructure.sol";

///////////////////////////////////////////////////////////////////
/// Config Contract supports
///  - (1) retrieving the current value for a config type
///  - (2) changing the value of a config type
///
/// Terms
///   - 1-dimensional Config
///       Store the current value of all 1 dimensional config. 1D config is a simple key -> value mapping
///       Eg: (AdminFeeSubAccountID) = 1357902468
///           (AdminRecoveryAddress) = 0xc0ffee254729296a45a3885639AC7E10F9d54979
///
///   - 2-dimensional Config
///      Store the current value of all 2 dimensional config.
///      A 2D config needs to be referred by both (key, subKey)
///      This is mainly to support risk configs for different underlying currency
///      Eg: (PortfolioInitialMarginFactor, BTC) = 1.2
///          (PortfolioInitialMarginFactor, DOGE) = 1.5
///
/// Reading a config value
///  - Every config value is encoded as a byte32. Storing uint, int, address,
///    hash will convert the value to a bytes32 representation internally
///  - The value of 1D config is stored in `config1DValues` mapping
///    To read this we need only the (key) of the config
///  - The value of 2D config is stored in `config2DValues` mapping.
///    To read this we need both the (key, subKey) of the config
///  - ConfigEntry's are represented as bytes32, which can be converted to other types
///    using the conversion functions defined below. They are interpreted by looking only
///    at the lower n bytes necessary for the type(e.g. n=8 for uint64), and any upper bytes
///    are ignored. This is why unsafe casting is used in the conversion functions
///
/// Changing config
///  - Every config change is timelocked. The timelock duration is determined
///    by the magnitude of change in value (for numerical config) and the config type
///  - The hardcoded timelock rules for each ConfigID determine the timelock duration
///  - In order to make changes to a config value, the operator needs to first
///    schedule the change by calling `scheduleConfig. The contract will `lock`
///    the config for the duration of the timelock
///  - After the timelock duration has passed, the operator can then change to
///    the new value by calling `setConfig`
///
///////////////////////////////////////////////////////////////////
contract ConfigContract is BaseContract {
  // --------------- Constants ---------------
  int32 private constant ONE_CENTIBEEP = 1;
  int32 private constant ONE_BEEP = 100;
  int32 private constant ONE_PERCENT = 10000;
  int32 private constant ONE_HUNDRED_PERCENT = 1000000;
  bytes32 private constant TRUE_BYTES32 = bytes32(uint256(1));
  bytes32 private constant FALSE_BYTES32 = bytes32(uint256(0));
  // The default fallback value which is a zero value array
  bytes32 internal constant DEFAULT_CONFIG_ENTRY = bytes32(uint256(0));
  uint64 internal constant DEFAULT_WITHDRAWAL_FEE_USD = 25;
  uint64 internal constant ONE_WEEK_NANOS = 7 * 24 * 60 * 60 * 1e9;

  ///////////////////////////////////////////////////////////////////
  /// Config Accessors
  ///////////////////////////////////////////////////////////////////

  // unsafe casting here is expected, as the byte32 value represents an signed integer
  function _configToInt(bytes32 v) internal pure returns (int64) {
    return int64(SafeCast.toUint64(uint256(v)));
  }

  function _getIntConfig(ConfigID key) internal view returns (int64, bool) {
    ConfigValue storage c = state.config1DValues[key];
    return (_configToInt(c.val), c.isSet);
  }

  // unsafe casting here is expected, as the byte32 value represents an signed integer
  function _centiBeepToConfig(int32 v) internal pure returns (bytes32) {
    return bytes32(uint256(uint32(v)));
  }

  // unsafe casting here is expected, as the byte32 value represents an signed integer
  function _configToCentibeep(bytes32 v) internal pure returns (int32) {
<<<<<<< HEAD
    return int32(uint32(uint256(v)));
=======
    return int32(SafeCast.toUint32(uint256(v)));
>>>>>>> 43bc939e
  }

  // unsafe casting here is expected, as the byte32 value represents an signed integer
  function _getCentibeepConfig(ConfigID key) internal view returns (int32, bool) {
    ConfigValue storage c = state.config1DValues[key];
    return (_configToCentibeep(c.val), c.isSet);
  }

  function _getCentibeepConfig2D(ConfigID key, bytes32 subKey) internal view returns (int32, bool) {
    ConfigValue storage c = state.config2DValues[key][subKey];
    if (!c.isSet) {
      c = state.config2DValues[key][DEFAULT_CONFIG_ENTRY];
    }
    return (_configToCentibeep(c.val), c.isSet);
  }

  function _uintToConfig(uint64 v) internal pure returns (bytes32) {
    return bytes32(uint256(v));
  }

  function _configToUint(bytes32 v) internal pure returns (uint64) {
<<<<<<< HEAD
    return uint64(uint(v));
=======
    return SafeCast.toUint64(uint(v));
>>>>>>> 43bc939e
  }

  function _getUintConfig(ConfigID key) internal view returns (uint64, bool) {
    ConfigValue storage c = state.config1DValues[key];
    return (_configToUint(c.val), c.isSet);
  }

  function _getSubAccountFromUintConfig(ConfigID key) internal view returns (SubAccount storage, bool) {
    SubAccount storage sub;
    (uint64 subID, bool isSubConfigured) = _getUintConfig(key);
    sub = state.subAccounts[subID];

    if (!isSubConfigured) {
      return (sub, false);
    }

    return (sub, sub.id != 0);
  }

  function _getUintConfig2D(ConfigID key, bytes32 subKey) internal view returns (uint64, bool) {
    ConfigValue storage c = state.config2DValues[key][subKey];
    if (!c.isSet) {
      c = state.config2DValues[key][DEFAULT_CONFIG_ENTRY];
    }
    return (_configToUint(c.val), c.isSet);
  }

  function _getByte32Config(ConfigID key) internal view returns (bytes32, bool) {
    ConfigValue storage c = state.config1DValues[key];
    return (c.val, c.isSet);
  }

  function _getByte32Config2D(ConfigID key, bytes32 subKey) internal view returns (bytes32, bool) {
    ConfigValue storage c = state.config2DValues[key][subKey];
    if (!c.isSet) {
      c = state.config2DValues[key][DEFAULT_CONFIG_ENTRY];
    }
    return (c.val, c.isSet);
  }

  function _getBoolConfig2D(ConfigID key, bytes32 subKey) internal view returns (bool) {
    return state.config2DValues[key][subKey].val == TRUE_BYTES32;
  }

  function _currencyToConfig(Currency v) internal pure returns (bytes32) {
    return bytes32(uint256(v));
  }

  function _addressToConfig(address v) internal pure returns (bytes32) {
    return bytes32(uint(uint160(v)));
  }

  // https://ethereum.stackexchange.com/questions/50914/convert-bytes32-to-address
  function _configToAddress(bytes32 v) internal pure returns (address) {
<<<<<<< HEAD
    return address(uint160(uint(v)));
=======
    return address(SafeCast.toUint160(uint(v)));
>>>>>>> 43bc939e
  }

  function _getAddressConfig(ConfigID key) internal view returns (address, bool) {
    ConfigValue storage c = state.config1DValues[key];
    return (_configToAddress(c.val), c.isSet);
  }

  function _getAddressConfig2D(ConfigID key, bytes32 subKey) internal view returns (address, bool) {
    ConfigValue storage c = state.config2DValues[key][subKey];
    if (!c.isSet) {
      c = state.config2DValues[key][DEFAULT_CONFIG_ENTRY];
    }
    return (_configToAddress(c.val), c.isSet);
  }

  ///////////////////////////////////////////////////////////////////
  /// Config APIs
  ///////////////////////////////////////////////////////////////////

  /// @notice Schedule a config update. Afterwards, the timestamp at
  /// which the config is enforce is updated. This must be followed by a call
  /// to `setConfig` at some point in the future to actually make the config changes.
  ///
  /// @param timestamp the new system timestamp
  /// @param txID the new system txID
  /// @param key the config key
  /// @param subKey the config subKey, 0x0 for 1D config
  /// @param value the config value in bytes32
  /// @param sig the signature of the transaction
  function scheduleConfig(
    int64 timestamp,
    uint64 txID,
    ConfigID key,
    bytes32 subKey,
    bytes32 value,
    Signature calldata sig
  ) external {
    _setSequence(timestamp, txID);

    // ---------- Signature Verification -----------
    require(_getBoolConfig2D(ConfigID.CONFIG_ADDRESS, _addressToConfig(sig.signer)), "not config address");

    _preventReplay(hashScheduleConfig(key, subKey, value, sig.nonce, sig.expiration), sig);
    // ------- End of Signature Verification -------

    ConfigSetting storage setting = state.configSettings[key];
    require(setting.typ != ConfigType.UNSPECIFIED, "404");
    // For 1D config settings, subKey must be 0
    // For 2D config, there's no such restriction
    bool is2DConfig = uint256(setting.typ) % 2 == 0;
    require(is2DConfig || subKey == 0, "invalid subKey");

    ConfigSchedule storage sched = setting.schedules[subKey];
    sched.lockEndTime = timestamp + _getLockDuration(key, subKey, value);
  }

  /// @notice Update a specific config. Performs check to ensure that the value
  /// is within the permissible range.
  ///
  /// @param timestamp the new system timestamp
  /// @param txID the new system txID
  /// @param key the config key
  /// @param subKey the config sub key, for 1D config it must be 0
  /// @param value the config value in bytes32
  /// @param sig the signature of the transaction
  function setConfig(
    int64 timestamp,
    uint64 txID,
    ConfigID key,
    bytes32 subKey,
    bytes32 value,
    Signature calldata sig
  ) external {
    _setSequence(timestamp, txID);

    require(_getBoolConfig2D(ConfigID.CONFIG_ADDRESS, _addressToConfig(sig.signer)), "not config address");

    // ---------- Signature Verification -----------
    _preventReplay(hashSetConfig(key, subKey, value, sig.nonce, sig.expiration), sig);
    // ------- End of Signature Verification -------

    ConfigSetting storage setting = state.configSettings[key];
    ConfigType typ = setting.typ;
    require(typ != ConfigType.UNSPECIFIED, "config not found 404");

    // For 1D config settings, subKey must be 0
    // For 2D config, there's no such restriction
    // 2D configs are always placed at odd indices in the enum. See ConfigID
    bool is2DConfig = uint256(typ) % 2 == 0;
    require(is2DConfig || subKey == 0, "invalid 1D subKey");

    int64 lockDuration = _getLockDuration(key, subKey, value);
    if (lockDuration > 0) {
      int64 lockEndTime = setting.schedules[subKey].lockEndTime;
      require(lockEndTime > 0 && lockEndTime <= timestamp, "not scheduled or still locked");
    }
    ConfigValue storage config = is2DConfig ? state.config2DValues[key][subKey] : state.config1DValues[key];
    config.isSet = true;
    config.val = value;

    // Must delete the schedule after the config is set (to prevent replays)
    delete setting.schedules[subKey];
  }

  /// @dev Find the timelock duration in nanoseconds that corresponds to the change in value
  /// Expect the timelocks duration should be in increasing order of delta change and timelock duration
  function _getLockDuration(ConfigID key, bytes32 subKey, bytes32 newVal) private view returns (int64) {
    ConfigType typ = state.configSettings[key].typ;
    require(typ != ConfigType.UNSPECIFIED, "404");

    Rule[] storage rules = state.configSettings[key].rules;
    // If there are no rules for the config setting, return 0 (no lock duration)
    if (rules.length == 0) {
      return 0;
    }

    // These config types are not numerical and have a fixed lock duration
    // There should be only 1 timelock rule for these config types
    if (typ == ConfigType.ADDRESS || typ == ConfigType.ADDRESS2D || typ == ConfigType.BOOL || typ == ConfigType.BOOL2D)
      return rules[0].lockDuration;

    if (typ == ConfigType.INT) {
      (int64 oldVal, bool isSet) = _getIntConfig(key);
      if (isSet) return _getIntConfigLockDuration(key, oldVal, _configToInt(newVal));
      return 0;
    }
    if (typ == ConfigType.INT2D) {
      (int64 oldVal, bool isSet) = _getCentibeepConfig2D(key, subKey);
      if (isSet) return _getIntConfigLockDuration(key, oldVal, _configToInt(newVal));
      return 0;
    }
    if (typ == ConfigType.CENTIBEEP) {
      (int32 oldVal, bool isSet) = _getCentibeepConfig(key);
      if (isSet) return _getIntConfigLockDuration(key, int64(oldVal), _configToInt(newVal));
      return 0;
    }
    if (typ == ConfigType.CENTIBEEP2D) {
      (int32 oldVal, bool isSet) = _getCentibeepConfig2D(key, subKey);
      if (isSet) return _getIntConfigLockDuration(key, int64(oldVal), _configToInt(newVal));
      return 0;
    }
    if (typ == ConfigType.UINT) {
      (uint64 oldVal, bool isSet) = _getUintConfig(key);
      if (isSet) return _getUintConfigLockDuration(key, oldVal, _configToUint(newVal));
      return 0;
    }
    if (typ == ConfigType.UINT2D) {
      (uint64 oldVal, bool isSet) = _getUintConfig2D(key, subKey);
      if (isSet) return _getUintConfigLockDuration(key, oldVal, _configToUint(newVal));
      return 0;
    }

    // Should never reach here
    require(false, "404");
    return 0;
  }

  /// @dev Find the timelock duration in nanoseconds that corresponds to the change in `uint` value
  /// We expect the timelocks duration should be in increasing order of delta change and
  /// timelock duration, ie:
  ///    rules[i].deltaPositive < rules[i+1].deltaPositive AND rules[i].deltaNegative < rules[i+1].deltaNegative
  /// If the change in value is not within the range of any rule, the duration of the last rule
  /// (which is the `maximal rule`) is returned
  ///
  /// @param key the config key
  /// @param oldVal the old value
  /// @param newVal the new value
  function _getUintConfigLockDuration(ConfigID key, uint64 oldVal, uint64 newVal) private view returns (int64) {
    if (newVal == oldVal) return 0; // No change in value, no lock duration

    Rule[] storage rules = state.configSettings[key].rules;
    uint rulesLen = rules.length;

    if (newVal < oldVal) {
      for (uint i; i < rulesLen; ++i) {
        if (oldVal - newVal <= rules[i].deltaNegative) return rules[i].lockDuration;
      }
    } else {
      for (uint i; i < rulesLen; ++i) {
        if (newVal - oldVal <= rules[i].deltaPositive) return rules[i].lockDuration;
      }
    }

    return rules[rulesLen - 1].lockDuration; // Default to last timelock rule
  }

  /// @dev Find the timelock duration in nanoseconds that corresponds to the change in `int` value
  /// We expect the timelocks duration should be in increasing order of delta change and
  /// timelock duration, ie:
  ///    rules[i].deltaPositive < rules[i+1].deltaPositive AND rules[i].deltaNegative < rules[i+1].deltaNegative
  /// If the change in value is not within the range of any rule, the duration of the last rule
  /// (which is the `maximal rule`) is returned
  ///
  function _getIntConfigLockDuration(ConfigID key, int64 oldVal, int64 newVal) private view returns (int64) {
    if (newVal == oldVal) return 0; // No change in value, no lock duration

    Rule[] storage rules = state.configSettings[key].rules;
    uint rulesLen = rules.length;

    if (newVal < oldVal) {
      for (uint i; i < rulesLen; ++i)
        if (SafeCast.toUint64(SafeCast.toUint256(int(oldVal - newVal))) <= rules[i].deltaNegative)
          return rules[i].lockDuration;
    } else if (newVal > oldVal) {
      for (uint i; i < rulesLen; ++i)
        if (SafeCast.toUint64(SafeCast.toUint256(int(newVal - oldVal))) <= rules[i].deltaPositive)
          return rules[i].lockDuration;
    }
    return rules[rulesLen - 1].lockDuration; // Default to last timelock rule
  }

  function _getMaintenanceMarginBytes32(uint32 volume, uint32 ratio) internal pure returns (bytes32) {
    return bytes32((uint(volume) << 224) | (uint(ratio) << 160));
  }

  ///////////////////////////////////////////////////////////////////
  /// Default Config Settings
  ///////////////////////////////////////////////////////////////////
  // The default config settings are hardcoded in the contract
  // This should be called only once during the proxy contract deployment, in the initialize function
  function _setDefaultConfigSettings() internal {
    mapping(ConfigID => ConfigSetting) storage settings = state.configSettings;

    mapping(ConfigID => ConfigValue) storage values1D = state.config1DValues;
    mapping(ConfigID => mapping(bytes32 => ConfigValue)) storage values2D = state.config2DValues;

    Rule[] storage rules;
    ConfigID id;

    ///////////////////////////////////////////////////////////////////
    /// Simple Cross Margin
    ///////////////////////////////////////////////////////////////////
    mapping(bytes32 => ConfigValue) storage v2d = values2D[id];

    // SIMPLE_CROSS_FUTURES_INITIAL_MARGIN
    id = ConfigID.SIMPLE_CROSS_FUTURES_INITIAL_MARGIN;
    settings[id].typ = ConfigType.CENTIBEEP2D;
    v2d = values2D[id];
    v2d[DEFAULT_CONFIG_ENTRY].isSet = true;
    v2d[DEFAULT_CONFIG_ENTRY].val = _centiBeepToConfig(2 * ONE_PERCENT);
    rules = settings[id].rules;
    rules.push(Rule(int64(2 * ONE_WEEK_NANOS), 0, 0));

    bytes32 addr;

    ///////////////////////////////////////////////////////////////////
    /// ADMIN addresses. Commented out because they are empty for now
    ///////////////////////////////////////////////////////////////////
    DefaultAddress memory defaultAddresses = _getDefaultAddresses();

    // ADMIN_RECOVERY_ADDRESS
    id = ConfigID.ADMIN_RECOVERY_ADDRESS;
    settings[id].typ = ConfigType.BOOL2D;
    addr = _addressToConfig(defaultAddresses.Recovery);
    v2d = values2D[id];
    v2d[addr].isSet = true;
    v2d[addr].val = TRUE_BYTES32;

    // ORACLE_ADDRESS
    id = ConfigID.ORACLE_ADDRESS;
    settings[id].typ = ConfigType.BOOL2D;
    addr = _addressToConfig(defaultAddresses.Oracle);
    v2d = values2D[id];
    v2d[addr].isSet = true;
    v2d[addr].val = TRUE_BYTES32;

    // CONFIG_ADDRESS
    id = ConfigID.CONFIG_ADDRESS;
    settings[id].typ = ConfigType.BOOL2D;
    addr = _addressToConfig(defaultAddresses.Config);
    v2d = values2D[id];
    v2d[addr].isSet = true;
    v2d[addr].val = TRUE_BYTES32;

    // MARKET_DATA_ADDRESS
    id = ConfigID.MARKET_DATA_ADDRESS;
    settings[id].typ = ConfigType.BOOL2D;
    addr = _addressToConfig(defaultAddresses.MarketData);
    v2d = values2D[id];
    v2d[addr].isSet = true;
    v2d[addr].val = TRUE_BYTES32;

    ///////////////////////////////////////////////////////////////////
    /// Smart Contract Addresses
    ///////////////////////////////////////////////////////////////////
    id = ConfigID.ERC20_ADDRESSES;
    settings[id].typ = ConfigType.ADDRESS2D;

    id = ConfigID.L2_SHARED_BRIDGE_ADDRESS;
    settings[id].typ = ConfigType.ADDRESS;

    // ADMIN_FEE_SUB_ACCOUNT_ID
    id = ConfigID.ADMIN_FEE_SUB_ACCOUNT_ID;
    settings[id].typ = ConfigType.UINT;

    // INSURANCE_FUND_SUB_ACCOUNT_ID
    id = ConfigID.INSURANCE_FUND_SUB_ACCOUNT_ID;
    settings[id].typ = ConfigType.UINT;

    ///////////////////////////////////////////////////////////////////
    /// Funding rate settings
    ///////////////////////////////////////////////////////////////////

    // FUNDING_RATE_HIGH
    id = ConfigID.FUNDING_RATE_HIGH;
    settings[id].typ = ConfigType.CENTIBEEP2D;
    v2d = values2D[id];
    v2d[DEFAULT_CONFIG_ENTRY].isSet = true;
    v2d[DEFAULT_CONFIG_ENTRY].val = _centiBeepToConfig(5 * ONE_PERCENT);
    rules = settings[id].rules;
    rules.push(Rule(int64(2 * ONE_WEEK_NANOS), 0, 0));

    // FUNDING_RATE_LOW
    id = ConfigID.FUNDING_RATE_LOW;
    settings[id].typ = ConfigType.CENTIBEEP2D;
    v2d = values2D[id];
    v2d[DEFAULT_CONFIG_ENTRY].isSet = true;
    v2d[DEFAULT_CONFIG_ENTRY].val = _centiBeepToConfig(-5 * ONE_PERCENT);
    rules = settings[id].rules;
    rules.push(Rule(int64(2 * ONE_WEEK_NANOS), 0, 0));

    ///////////////////////////////////////////////////////////////////
    /// Fee settings
    ///////////////////////////////////////////////////////////////////

    // FUTURES_MAKER_FEE_MINIMUM
    id = ConfigID.FUTURES_MAKER_FEE_MINIMUM;
    settings[id].typ = ConfigType.CENTIBEEP2D;
    v2d = values2D[id];
    v2d[DEFAULT_CONFIG_ENTRY].isSet = true;
    v2d[DEFAULT_CONFIG_ENTRY].val = _centiBeepToConfig(-30 * ONE_CENTIBEEP);
    rules = settings[id].rules;
    rules.push(Rule(int64(2 * ONE_WEEK_NANOS), 0, 0));

    // FUTURES_TAKER_FEE_MINIMUM
    id = ConfigID.FUTURES_TAKER_FEE_MINIMUM;
    settings[id].typ = ConfigType.CENTIBEEP2D;
    v2d = values2D[id];
    v2d[DEFAULT_CONFIG_ENTRY].isSet = true;
    v2d[DEFAULT_CONFIG_ENTRY].val = _centiBeepToConfig(140 * ONE_CENTIBEEP);
    rules = settings[id].rules;
    rules.push(Rule(int64(2 * ONE_WEEK_NANOS), 0, 0));

    // OPTIONS_MAKER_FEE_MINIMUM
    id = ConfigID.OPTIONS_MAKER_FEE_MINIMUM;
    settings[id].typ = ConfigType.CENTIBEEP2D;
    v2d = values2D[id];
    v2d[DEFAULT_CONFIG_ENTRY].isSet = true;
    v2d[DEFAULT_CONFIG_ENTRY].val = _centiBeepToConfig(-30 * ONE_CENTIBEEP);
    rules = settings[id].rules;
    rules.push(Rule(int64(2 * ONE_WEEK_NANOS), 0, 0));

    // OPTIONS_TAKER_FEE_MINIMUM
    id = ConfigID.OPTIONS_TAKER_FEE_MINIMUM;
    settings[id].typ = ConfigType.CENTIBEEP2D;
    v2d = values2D[id];
    v2d[DEFAULT_CONFIG_ENTRY].isSet = true;
    v2d[DEFAULT_CONFIG_ENTRY].val = _centiBeepToConfig(120 * ONE_CENTIBEEP);
    rules = settings[id].rules;
    rules.push(Rule(int64(2 * ONE_WEEK_NANOS), 0, 0));

    id = ConfigID.WITHDRAWAL_FEE;
    settings[id].typ = ConfigType.UINT;
    values1D[id].isSet = true;
    values1D[id].val = _uintToConfig(DEFAULT_WITHDRAWAL_FEE_USD * _getBalanceMultiplier(Currency.USD));
    rules = settings[id].rules;
    rules.push(Rule(int64(2 * ONE_WEEK_NANOS), 0, 0));

    // BRIDGING PARTNER ADDRESSES
    id = ConfigID.BRIDGING_PARTNER_ADDRESSES;
    settings[id].typ = ConfigType.BOOL2D;
  }

  struct DefaultAddress {
    address Config;
    address Oracle;
    address MarketData;
    address Recovery;
  }

  function _getDefaultAddresses() private pure returns (DefaultAddress memory) {
    // This is for dev environment
    return
      DefaultAddress({
        Config: 0xA08Ee13480C410De20Ea3d126Ee2a7DaA2a30b7D,
        Oracle: 0x47ebFBAda4d85Dac6b9018C0CE75774556A8243f,
        MarketData: 0x215ec976846B3C68daedf93bA35d725A0E2c98e3,
        Recovery: 0x84b3Bc75232C9F880c79EFCc5d98e8C6E44f95Ae
      });
  }
}<|MERGE_RESOLUTION|>--- conflicted
+++ resolved
@@ -81,11 +81,7 @@
 
   // unsafe casting here is expected, as the byte32 value represents an signed integer
   function _configToCentibeep(bytes32 v) internal pure returns (int32) {
-<<<<<<< HEAD
     return int32(uint32(uint256(v)));
-=======
-    return int32(SafeCast.toUint32(uint256(v)));
->>>>>>> 43bc939e
   }
 
   // unsafe casting here is expected, as the byte32 value represents an signed integer
@@ -107,11 +103,7 @@
   }
 
   function _configToUint(bytes32 v) internal pure returns (uint64) {
-<<<<<<< HEAD
     return uint64(uint(v));
-=======
-    return SafeCast.toUint64(uint(v));
->>>>>>> 43bc939e
   }
 
   function _getUintConfig(ConfigID key) internal view returns (uint64, bool) {
@@ -166,11 +158,7 @@
 
   // https://ethereum.stackexchange.com/questions/50914/convert-bytes32-to-address
   function _configToAddress(bytes32 v) internal pure returns (address) {
-<<<<<<< HEAD
     return address(uint160(uint(v)));
-=======
-    return address(SafeCast.toUint160(uint(v)));
->>>>>>> 43bc939e
   }
 
   function _getAddressConfig(ConfigID key) internal view returns (address, bool) {
