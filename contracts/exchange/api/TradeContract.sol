// SPDX-License-Identifier: UNLICENSED
pragma solidity ^0.8.20;

import "./FundingAndSettlement.sol";
import "./RiskCheck.sol";
import "./ConfigContract.sol";
import "./signature/generated/TradeSig.sol";
import "../types/DataStructure.sol";
import "../common/Error.sol";
import "../util/BIMath.sol";
import "../util/Asset.sol";

abstract contract TradeContract is ConfigContract, FundingAndSettlement, RiskCheck {
  using BIMath for BI;

<<<<<<< HEAD
  function tradeDeriv(int64 timestamp, uint64 txID, Trade calldata trade) external onlyRole(CHAIN_SUBMITTER_ROLE) {
=======
  int32 internal constant TRADE_FEE_CAP_RATE_BPS = 2000;
  // Liquidation Fee:
  // 0.25% = 25 bps on option index notional
  // 0.70% = 70 bps otherwise
  int32 internal constant LIQUIDATION_FEE_CAP_RATE_BPS_OPTION = 2500;
  int32 internal constant LIQUIDATION_FEE_CAP_RATE_BPS_OTHER = 7000;
  int32 internal constant PREMIUM_CAP_RATE_BPS = 125000; // 12.5% premium cap

  function tradeDeriv(int64 timestamp, uint64 txID, Trade calldata trade) external {
>>>>>>> 8def3895
    _setSequence(timestamp, txID);

    _verifyMatch(trade);

    Order calldata takerOrder = trade.takerOrder;
    OrderLeg[] calldata takerLegs = takerOrder.legs;
    uint64[] memory takerMatchedSizes = new uint64[](takerLegs.length);
    BI memory takerTradeNotional;
    BI memory takerOptionIndexNotional;
    BI memory takerSpotDelta;

    ///////////////////////////////////////////////////////////////////////////
    /// Maker order verification and execution
    ///
    /// We aggregate the notional values and matched sizes for taker in this
    /// loop here since we need the before we can verify / execute the taker order
    ///////////////////////////////////////////////////////////////////////////
    MakerTradeMatch[] calldata makerMatches = trade.makerOrders;
    uint matchesLen = makerMatches.length;
    SubAccount storage takerSub = _requireSubAccount(trade.takerOrder.subAccountID);

    for (uint i; i < matchesLen; ++i) {
      MakerTradeMatch calldata makerMatch = makerMatches[i];

      // Compute maker notional
      BI memory makerSpotDelta;
      BI memory makerTradeNotional;
      BI memory makerOptionIndexNotional;

      uint64[] calldata matchSizes = makerMatch.matchedSize;
      Order calldata makerOrder = makerMatch.makerOrder;
      uint makerLegsLen = makerOrder.legs.length;
      for (uint legIdx; legIdx < makerLegsLen; ++legIdx) {
        uint64 size = matchSizes[legIdx];
        if (size == 0) {
          continue;
        }

        OrderLeg calldata leg = makerOrder.legs[legIdx];
        uint udec = _getBalanceDecimal(assetGetUnderlying(leg.assetID));
        BI memory tradeSize = BI(int256(uint256(size)), udec);
        BI memory notional = tradeSize.mul(BI(int256(uint256(leg.limitPrice)), PRICE_DECIMALS));

        // Here we agregate the maker's spot delta, maker's notional, taker spot delta and taker's matched sizes
        if (leg.isBuyingAsset) {
          makerSpotDelta = makerSpotDelta.sub(notional);
          takerSpotDelta = takerSpotDelta.add(notional);
        } else {
          makerSpotDelta = makerSpotDelta.add(notional);
          takerSpotDelta = takerSpotDelta.sub(notional);
        }
        if (_isOption(leg.assetID)) {
          (uint64 indexPrice, bool found) = _getIndexPrice9Decimals(leg.assetID);
          require(found, ERR_NOT_FOUND);

          BI memory indexNotional = tradeSize.mul(BI(int(uint(indexPrice)), PRICE_DECIMALS));
          makerOptionIndexNotional = makerOptionIndexNotional.add(indexNotional);
        }
        makerTradeNotional = makerTradeNotional.add(notional);

        takerMatchedSizes[_findLegIndex(takerLegs, leg.assetID)] += size;
      }

      // Aggregate taker notional accross all makers
      takerTradeNotional = takerTradeNotional.add(makerTradeNotional);
      takerOptionIndexNotional = takerOptionIndexNotional.add(makerOptionIndexNotional);

      _verifyAndExecuteOrder(
        timestamp,
        makerMatch.makerOrder,
        makerMatch.matchedSize,
        true,
        makerSpotDelta,
        makerTradeNotional,
        makerOptionIndexNotional,
        makerMatch.feeCharged,
        takerSub
      );
    }

    ///////////////////////////////////////////////////////////////////
    /// Taker order verification and execution
    ///////////////////////////////////////////////////////////////////
    _verifyAndExecuteOrder(
      timestamp,
      takerOrder,
      takerMatchedSizes,
      false,
      takerSpotDelta,
      takerTradeNotional,
      takerOptionIndexNotional,
      trade.feeCharged,
      takerSub
    );
  }

  /// @notice Verifies the match between 1 taker and multiple maker orders.
  /// @dev For individual order validation, see _verifyOrderFull.
  ///      This function only verifies the invariant of the trade.
  /// @param trade The trade details to be verified.
  function _verifyMatch(Trade calldata trade) private {
    Order calldata takerOrder = trade.takerOrder;

    // Store the temporary storage for trade validation. This should always be cleared after each trade
    uint takerLegsLen = takerOrder.legs.length;
    OrderLeg[] calldata takerLegs = takerOrder.legs;
    for (uint i = 0; i < takerLegsLen; ++i) {
      OrderLeg calldata leg = takerLegs[i];
      state._tmpTakerLegs[leg.assetID] = TmpLegData({
        limitPrice: leg.limitPrice,
        isBuyingAsset: leg.isBuyingAsset,
        isSet: true
      });
    }

    // Verify that the taker order legs are not matched to a worse price than the limit price
    for (uint i = 0; i < trade.makerOrders.length; ++i) {
      MakerTradeMatch calldata tradeMatch = trade.makerOrders[i];
      Order calldata makerOrder = tradeMatch.makerOrder;
      uint numLegs = makerOrder.legs.length;
      for (uint j = 0; j < numLegs; ++j) {
        OrderLeg calldata makerLeg = makerOrder.legs[j];
        uint64[] calldata matchedSizes = tradeMatch.matchedSize;
        require(matchedSizes.length == numLegs, ERR_INVALID_MATCHED_SIZE);
        TmpLegData storage takerLeg = state._tmpTakerLegs[makerLeg.assetID];

        if (!takerLeg.isSet) {
          require(matchedSizes[j] == 0, "matched against non-existent taker leg");
          continue;
        }
        require(takerLeg.isBuyingAsset != makerLeg.isBuyingAsset, "matched same side");

        if (!takerOrder.isMarket) {
          require(
            (takerLeg.isBuyingAsset && takerLeg.limitPrice >= makerLeg.limitPrice) ||
              (!takerLeg.isBuyingAsset && takerLeg.limitPrice <= makerLeg.limitPrice),
            "taker matched with bad price"
          );
        }
      }
    }

    // Clear the temporary storage
    for (uint i = 0; i < takerLegsLen; ++i) {
      delete (state._tmpTakerLegs[takerLegs[i].assetID]);
    }
  }

  function _verifyAndExecuteOrder(
    int64 timestamp,
    Order calldata order,
    uint64[] memory tradeSizes,
    bool isMakerOrder,
    BI memory spotDelta,
    BI memory tradeNotional,
    BI memory optionIndexNotional,
    int64[] memory feePerLegs,
    SubAccount storage takerSub
  ) private {
    SubAccount storage sub = isMakerOrder ? _requireSubAccount(order.subAccountID) : takerSub;
    int64 totalFee = _getTotalFee(feePerLegs);

    _verifyOrderFull(
      timestamp,
      sub,
      takerSub,
      order,
      tradeSizes,
      isMakerOrder,
      tradeNotional,
      optionIndexNotional,
      totalFee
    );

    // Fund and settle the subaccount before checking total value
    _fundAndSettle(sub);

    // Execute the order, ensuring sufficient balance pre and post trade
    _requireValidMargin(sub, order.isLiquidation, true);
    _executeOrder(sub, order, tradeSizes, spotDelta, totalFee);
    _requireValidMargin(sub, order.isLiquidation, false);
  }

  function _verifyOrderFull(
    int64 timestamp,
    SubAccount storage sub, // the sub account that created the order
    SubAccount storage takerSub,
    Order calldata order,
    uint64[] memory tradeSizes,
    bool isMakerOrder,
    BI memory tradeNotional,
    BI memory optionIndexNotional,
    int64 totalFee
  ) private {
    // Arrange from cheapest to most expensive verification
    Currency subQuote = sub.quoteCurrency;

    if (isMakerOrder) {
      require(subQuote == takerSub.quoteCurrency, ERR_MISMATCH_QUOTE_CURRENCY);
      require(sub.id != takerSub.id, "self trade");
      require(
        order.timeInForce != TimeInForce.IMMEDIATE_OR_CANCEL && order.timeInForce != TimeInForce.FILL_OR_KILL,
        "maker cannot be IOC/FOK"
      );
      require(!order.isMarket, "maker cannot be market order");
    } else {
      require(!order.postOnly, "taker cannot be post only");
    }

    // Check that quote asset is the same as subaccount quote asset
    uint qDec = _getBalanceDecimal(subQuote);

    OrderLeg[] calldata legs = order.legs;
    uint legsLen = legs.length;
    for (uint i; i < legsLen; ++i) {
      OrderLeg calldata leg = legs[i];
      Currency assetQuote = assetGetQuote(leg.assetID);
      Currency underlying = assetGetUnderlying(leg.assetID);
      Kind kind = assetGetKind(leg.assetID);
      require(assetQuote == subQuote, ERR_MISMATCH_QUOTE_CURRENCY);
      require(kind == Kind.PERPS, ERR_NOT_SUPPORTED);
      require(assetQuote == Currency.USDT, ERR_NOT_SUPPORTED);
      require(underlying == Currency.ETH || underlying == Currency.BTC, ERR_NOT_SUPPORTED);
      int64 expiry = assetGetExpiration(leg.assetID);
      if (kind == Kind.FUTURES || kind == Kind.CALL || kind == Kind.PUT) {
        require(expiry > timestamp, "asset expired");
      }
    }

    // Check the order signature
    bytes32 orderHash = hashOrder(order);
    _requireValidSig(timestamp, orderHash, order.signature);

    // Check that the signer has trade permission
    Session storage session = state.sessions[order.signature.signer];

    // The signer is considered to have trade permission if any of the following is true:
    // - order's signer is in the session key map, and session hasn't expired, and the sessionKey's signer has trade permission
    // - order's signer has trade permission
    SubAccount storage permSub = sub;
    if (order.isLiquidation) {
      (permSub, ) = _getSubAccountFromUintConfig(ConfigID.INSURANCE_FUND_SUB_ACCOUNT_ID);
    }

    require(
      (session.expiry != 0 &&
        session.expiry >= timestamp &&
        hasSubAccountPermission(permSub, session.subAccountSigner, SubAccountPermTrade)) ||
        hasSubAccountPermission(permSub, order.signature.signer, SubAccountPermTrade),
      ERR_NO_TRADE_PERMISSION
    );

    // Check that the order's total matched size after this trade does not exceed the order size
    mapping(bytes32 => uint64) storage executedSize = state.replay.sizeMatched[orderHash];

    bool isWholeOrder = order.timeInForce == TimeInForce.ALL_OR_NONE || order.timeInForce == TimeInForce.FILL_OR_KILL;

    if (legsLen > 1) {
      bytes32[] memory seenAssetIDs = new bytes32[](legsLen);
      uint seenCount = 0;

      for (uint i; i < legsLen; ++i) {
        OrderLeg calldata leg = legs[i];

        for (uint j = 0; j < seenCount; ++j) {
          require(seenAssetIDs[j] != leg.assetID, "Duplicate assetID in legs");
        }
        seenAssetIDs[seenCount] = leg.assetID;
        seenCount++;
      }
    }

    for (uint i; i < legsLen; ++i) {
      OrderLeg calldata leg = legs[i];
      uint64 legExecutedSize = executedSize[leg.assetID];
      if (order.timeInForce == TimeInForce.IMMEDIATE_OR_CANCEL) {
        require(legExecutedSize == 0, "prior match for IOC order");
      }
      uint64 total = legExecutedSize + tradeSizes[i];
      require(isWholeOrder ? total == leg.size : total <= leg.size, ERR_INVALID_MATCHED_SIZE);
      executedSize[leg.assetID] = total;
    }

    bool isOption = false;
    for (uint i; i < legsLen; ++i) {
      if (_isOption(legs[i].assetID)) {
        isOption = true;
        break;
      }
    }

    // Check that the fee paid is within the cap of 20 bps
    int32 feeCapRate = TRADE_FEE_CAP_RATE_BPS;
    if (order.isLiquidation) {
      feeCapRate = isOption ? LIQUIDATION_FEE_CAP_RATE_BPS_OPTION : LIQUIDATION_FEE_CAP_RATE_BPS_OTHER;
    }
    BI memory feeCapRateBI = _bpsToDecimal(feeCapRate);

    int64 totalFeeCap;

    if (isOption) {
      totalFeeCap = _calculateBaseFee(optionIndexNotional, feeCapRateBI, qDec);
      BI memory premiumCapFee = _bpsToDecimal(PREMIUM_CAP_RATE_BPS);

      if (totalFeeCap > 0) {
        totalFeeCap = _min(totalFeeCap, _calculateBaseFee(tradeNotional, premiumCapFee, qDec));
      } else {
        totalFeeCap = _max(totalFeeCap, _calculateBaseFee(tradeNotional, premiumCapFee.neg(), qDec));
      }
    } else {
      totalFeeCap = _calculateBaseFee(tradeNotional, feeCapRateBI, qDec);
    }

    require(totalFee <= totalFeeCap, ERR_FEE_CAP_EXCEEDED);
  }

  function _calculateBaseFee(BI memory notional, BI memory fee, uint qDec) private pure returns (int64) {
    if (notional.val == 0) return 0;
    return notional.mul(fee).toInt64(qDec);
  }

  function _getFeeSubAccount(bool isLiquidation) private view returns (SubAccount storage, bool) {
    if (isLiquidation) {
      return _getSubAccountFromUintConfig(ConfigID.INSURANCE_FUND_SUB_ACCOUNT_ID);
    } else {
      return _getSubAccountFromUintConfig(ConfigID.ADMIN_FEE_SUB_ACCOUNT_ID);
    }
  }

  function _executeOrder(
    SubAccount storage sub,
    Order calldata order,
    uint64[] memory matchSizes,
    BI memory spotDelta,
    int64 fee
  ) private {
    Currency subQuote = sub.quoteCurrency;
    uint qDec = _getBalanceDecimal(subQuote);

    uint legsLen = order.legs.length;
    for (uint i; i < legsLen; ++i) {
      if (matchSizes[i] == 0) continue;
      OrderLeg calldata leg = order.legs[i];

      // Step 1: Retrieve position
      Position storage pos = _getOrCreatePosition(sub, leg.assetID);
      int64 posBalance = pos.balance;

      if (order.reduceOnly) {
        require(posBalance != 0, "failed reduce only: no position");
        // If the position is in the same direction as the trade, return an error
        bool isLong = posBalance > 0;
        // Require the trade side must be opposite to the current position side
        require(leg.isBuyingAsset != isLong, "failed reduce only");
        // unsafe cast because absolute value of posBalance is always non-negative
        uint64 posBalanceAbs = uint64(posBalance < 0 ? -posBalance : posBalance);
        // Trade shouldn't reduce the position size by more than the current position size (ie crossing 0)
        require(matchSizes[i] <= posBalanceAbs, "failed reduce only");
      }

      // Step 2: Update subaccount balances
      if (leg.isBuyingAsset) {
        pos.balance += SafeCast.toInt64(int(uint(matchSizes[i])));
      } else {
        pos.balance -= SafeCast.toInt64(int(uint(matchSizes[i])));
      }

      // Step 3: Remove position if empty
      if (pos.balance == 0) {
        removePos(sub, leg.assetID);
      }
    }

    // Step 4: Update subaccount spot balance, deducting fees
    int64 newSpotBalance = sub.spotBalances[subQuote] + spotDelta.toInt64(qDec);
    (SubAccount storage feeSub, bool isFeeCharged) = _getFeeSubAccount(order.isLiquidation);
    if (isFeeCharged) {
      newSpotBalance -= fee;
      feeSub.spotBalances[subQuote] += fee;
    }
    sub.spotBalances[subQuote] = newSpotBalance;
  }

  function removePos(SubAccount storage sub, bytes32 assetID) private {
    Kind kind = assetGetKind(assetID);
    if (kind == Kind.PERPS) {
      remove(sub.perps, assetID);
    } else if (kind == Kind.FUTURES) {
      remove(sub.futures, assetID);
    } else if (_isOption(kind)) {
      remove(sub.options, assetID);
    }
  }

  // FIXME: Our BE disables charging fees for now. To enable back afterwards
  function _getTotalFee(int64[] memory feePerLegs) private pure returns (int64) {
    int64 totalFee;
    uint len = feePerLegs.length;
    for (uint i; i < len; ++i) totalFee += feePerLegs[i];
    return totalFee;
  }

  function _findLegIndex(OrderLeg[] calldata legs, bytes32 assetID) private pure returns (uint) {
    uint len = legs.length;
    for (uint i; i < len; ++i) if (legs[i].assetID == assetID) return i;
    revert(ERR_NOT_FOUND);
  }

  function _isOption(Kind kind) private pure returns (bool) {
    return kind == Kind.CALL || kind == Kind.PUT;
  }

  function _isOption(bytes32 assetID) private pure returns (bool) {
    return _isOption(assetGetKind(assetID));
  }

  function _bpsToDecimal(int32 bps) private pure returns (BI memory) {
    return BI(bps, 6);
  }
}<|MERGE_RESOLUTION|>--- conflicted
+++ resolved
@@ -13,9 +13,6 @@
 abstract contract TradeContract is ConfigContract, FundingAndSettlement, RiskCheck {
   using BIMath for BI;
 
-<<<<<<< HEAD
-  function tradeDeriv(int64 timestamp, uint64 txID, Trade calldata trade) external onlyRole(CHAIN_SUBMITTER_ROLE) {
-=======
   int32 internal constant TRADE_FEE_CAP_RATE_BPS = 2000;
   // Liquidation Fee:
   // 0.25% = 25 bps on option index notional
@@ -24,8 +21,7 @@
   int32 internal constant LIQUIDATION_FEE_CAP_RATE_BPS_OTHER = 7000;
   int32 internal constant PREMIUM_CAP_RATE_BPS = 125000; // 12.5% premium cap
 
-  function tradeDeriv(int64 timestamp, uint64 txID, Trade calldata trade) external {
->>>>>>> 8def3895
+  function tradeDeriv(int64 timestamp, uint64 txID, Trade calldata trade) external onlyRole(CHAIN_SUBMITTER_ROLE) {
     _setSequence(timestamp, txID);
 
     _verifyMatch(trade);
