--- conflicted
+++ resolved
@@ -324,11 +324,7 @@
 
     if (isOption) {
       totalFeeCap = _calculateBaseFee(optionIndexNotional, feeCapRateBI, qDec);
-<<<<<<< HEAD
-      BI memory premiumCapFee = bpsToDecimal(PREMIUM_CAP_RATE_BPS);
-=======
-      BI memory premiumCapFee = _bpsToDecimal(125000); // 12.5% premium cap
->>>>>>> 43bc939e
+      BI memory premiumCapFee = _bpsToDecimal(PREMIUM_CAP_RATE_BPS);
 
       if (totalFeeCap > 0) {
         totalFeeCap = _min(totalFeeCap, _calculateBaseFee(tradeNotional, premiumCapFee, qDec));
