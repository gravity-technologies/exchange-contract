// SPDX-License-Identifier: UNLICENSED
pragma solidity ^0.8.20;

import "../types/DataStructure.sol";
import "./BaseContract.sol";

contract ReadStateContract is BaseContract {
  struct AccountResult {
    address id;
    uint64 multiSigThreshold;
    uint64 adminCount;
    uint64[] subAccounts;
    // Not returned fields since mapping is not supported in return type include:
    // 1. spotBalances
    // 2. recoveryAddresses
    // 3. onboardedWithdrawalAddresses
    // 4. onboardedTransferAccounts
    // 5. signers
  }

  struct SubAccountResult {
    uint64 id;
    uint64 adminCount;
    uint64 signerCount;
    address accountID;
    MarginType marginType;
    Currency quoteCurrency;
    int64 lastAppliedFundingTimestamp;
    // Not returned fields since mapping or stucts with nested mapping is not supported in return type include:// The total amount of base currency that the sub account possesses
    // 1. spotBalances
    // 2. PositionsMap options;
    // 3. PositionsMap futures;
    // 4. PositionsMap perps;
    // 5. mapping(bytes => uint256) positionIndex;
    // 6. signers;
  }

  function getAccountResult(address _address) public view returns (AccountResult memory) {
    Account storage account = state.accounts[_address];
    return
      AccountResult({
        id: account.id,
        multiSigThreshold: account.multiSigThreshold,
        adminCount: account.adminCount,
        subAccounts: account.subAccounts
      });
  }

  function isAllAccountExists(address[] calldata accountIDs) public view returns (bool) {
    for (uint256 i = 0; i < accountIDs.length; i++) {
      if (state.accounts[accountIDs[i]].id == address(0)) {
        return false;
      }
    }
    return true;
  }

  function getAccountSpotBalance(address _address, Currency currency) public view returns (uint128) {
    Account storage account = state.accounts[_address];
    return account.spotBalances[currency];
  }

  function isRecoveryAddress(address id, address signer, address recoveryAddress) public view returns (uint256) {
    Account storage account = state.accounts[id];
    return account.recoveryAddresses[signer][recoveryAddress];
  }

  function isOnboardedWithdrawalAddress(address id, address withdrawalAddress) public view returns (bool) {
    Account storage account = state.accounts[id];
    return account.onboardedWithdrawalAddresses[withdrawalAddress];
  }

  function getAccountOnboardedTransferAccount(address _address, address transferAccount) public view returns (bool) {
    Account storage account = state.accounts[_address];
    return account.onboardedTransferAccounts[transferAccount];
  }

  function getSignerPermission(address id, address signer) public view returns (uint64) {
    Account storage account = state.accounts[id];
    return account.signers[signer];
  }

  function getSessionKey(address signer) public view returns (address, int64) {
    return (state.sessions[signer].subAccountSigner, state.sessions[signer].expiry);
  }

  function getConfig2D(ConfigID id, bytes32 subKey) public view returns (bytes32) {
    return state.config2DValues[id][subKey].val;
  }

  function getConfig1D(ConfigID id) public view returns (bytes32) {
    return state.config1DValues[id].val;
  }

  function getConfigSchedule(ConfigID id, bytes32 subKey) public view returns (int64) {
    return state.configSettings[id].schedules[subKey].lockEndTime;
  }

  function isConfigScheduleAbsent(ConfigID id, bytes32 subKey) public view returns (bool) {
    return state.configSettings[id].schedules[subKey].lockEndTime == 0;
  }

<<<<<<< HEAD
  function getSubAccountResult(uint64 _id) public view returns (SubAccountResult memory) {
    SubAccount storage subAccount = state.subAccounts[_id];
    return
      SubAccountResult({
        id: subAccount.id,
        adminCount: subAccount.adminCount,
        signerCount: subAccount.signerCount,
        accountID: subAccount.accountID,
        marginType: subAccount.marginType,
        quoteCurrency: subAccount.quoteCurrency,
        lastAppliedFundingTimestamp: subAccount.lastAppliedFundingTimestamp
      });
  }

  function getSubAccountSpotBalance(uint64 _id, Currency currency) public view returns (uint64) {
    SubAccount storage subAccount = state.subAccounts[_id];
    return subAccount.spotBalances[currency];
  }

  function getSubAccSignerPermission(uint64 _id, address signer) public view returns (uint64) {
    SubAccount storage subAccount = state.subAccounts[_id];
    return subAccount.signers[signer];
=======
  function getFundingIndex(bytes32 assetID) public view returns (int64) {
    return state.prices.fundingIndex[assetID];
  }

  function getFundingTime() public view returns (int64) {
    return state.prices.fundingTime;
  }

  function getMarkPrice(bytes32 assetID) public view returns (uint64) {
    return state.prices.mark[assetID];
  }

  function getInterestRate(bytes32 assetID) public view returns (int32) {
    return state.prices.interest[assetID];
>>>>>>> 196295c5
  }
}<|MERGE_RESOLUTION|>--- conflicted
+++ resolved
@@ -100,7 +100,6 @@
     return state.configSettings[id].schedules[subKey].lockEndTime == 0;
   }
 
-<<<<<<< HEAD
   function getSubAccountResult(uint64 _id) public view returns (SubAccountResult memory) {
     SubAccount storage subAccount = state.subAccounts[_id];
     return
@@ -123,7 +122,8 @@
   function getSubAccSignerPermission(uint64 _id, address signer) public view returns (uint64) {
     SubAccount storage subAccount = state.subAccounts[_id];
     return subAccount.signers[signer];
-=======
+  }
+
   function getFundingIndex(bytes32 assetID) public view returns (int64) {
     return state.prices.fundingIndex[assetID];
   }
@@ -138,6 +138,5 @@
 
   function getInterestRate(bytes32 assetID) public view returns (int32) {
     return state.prices.interest[assetID];
->>>>>>> 196295c5
   }
 }