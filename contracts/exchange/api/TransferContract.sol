--- conflicted
+++ resolved
@@ -40,13 +40,8 @@
     // and token transfer will fail if `fromEthAddress` haven't successfully bridged in
     // the token required for deposit
 
-<<<<<<< HEAD
     int64 numTokensSigned = SafeCast.toInt64(int(uint(numTokens)));
-    require(numTokensSigned >= 0, "invalid deposit amount");
-=======
-    int64 numTokensSigned = int64(numTokens);
     require(numTokensSigned > 0, "invalid deposit amount");
->>>>>>> 230f572b
 
     uint256 fundExchangeAmount = scaleToERC20Amount(currency, numTokensSigned);
 
@@ -87,13 +82,8 @@
     bool isBridgingPartner = _getBoolConfig2D(ConfigID.BRIDGING_PARTNER_ADDRESSES, _addressToConfig(fromAccID));
     require(isBridgingPartner || acc.onboardedWithdrawalAddresses[recipient], "invalid withdrawal address");
 
-<<<<<<< HEAD
     int64 numTokensSigned = SafeCast.toInt64(int(uint(numTokens)));
-    require(numTokensSigned >= 0, "invalid withdrawal amount");
-=======
-    int64 numTokensSigned = int64(numTokens);
     require(numTokensSigned > 0, "invalid withdrawal amount");
->>>>>>> 230f572b
 
     // ---------- Signature Verification -----------
     _preventReplay(hashWithdrawal(fromAccID, recipient, currency, numTokens, sig.nonce, sig.expiration), sig);
@@ -137,13 +127,8 @@
     IERC20MetadataUpgradeable token = IERC20MetadataUpgradeable(ta);
     uint8 erc20TokenDec = token.decimals();
     int256 erc20Amount = BI(numTokens, _getBalanceDecimal(currency)).scale(erc20TokenDec).toInt256(erc20TokenDec);
-<<<<<<< HEAD
-    require(erc20Amount >= 0, "invalid amount");
+    require(erc20Amount > 0, "invalid amount");
     return SafeCast.toUint256(erc20Amount);
-=======
-    require(erc20Amount > 0, "invalid amount");
-    return uint256(erc20Amount);
->>>>>>> 230f572b
   }
 
   function getCurrencyERC20Address(Currency currency) private view returns (address) {
